defmodule UUID.Mixfile do
  use Mix.Project

  @app :uuid_utils
  @version "1.3.0"

  def project do
    [
      app: @app,
      name: "UUID",
      version: @version,
      elixir: "~> 1.7",
      elixirc_paths: elixirc_paths(Mix.env()),
      docs: docs(),
      source_url: "https://github.com/sevenshores/elixir-uuid-utils",
      description: description(),
      package: package(),
      deps: deps(),
      xref: [exclude: [:cover, EEx]],
      test_coverage: [tool: ExCoveralls],
      preferred_cli_env: preferred_cli_env()
    ]
  end

  # Application configuration.
  def application do
    [
      extra_applications: [:crypto]
    ]
  end

  # Specifies which paths to compile per environment.
  defp elixirc_paths(:test), do: ["lib", "test/support"]
  defp elixirc_paths(_), do: ["lib"]

  defp preferred_cli_env do
    [
      coveralls: :test,
      "coveralls.detail": :test,
      "coveralls.post": :test,
      "coveralls.html": :test
    ]
  end

  # List of dependencies.
  defp deps do
    [
<<<<<<< HEAD
      {:ex_doc, "~> 0.19", only: :dev},
      {:earmark, "~> 1.2", only: :dev},
      {:benchfella, "~> 0.3", only: :dev},
      {:dialyxir, only: :dev}
=======
      {:benchfella, "~> 0.3", only: :dev, runtime: false},
      {:excoveralls, "~> 0.10", only: :test},
      {:ex_doc, "~> 0.19", only: :dev, runtime: false}
>>>>>>> fdfee493
    ]
  end

  # Description.
  defp description do
    """
    UUID generator and utilities for Elixir.
    """
  end

  # Package info.
  defp package do
    [
      files: ["lib", "mix.exs", "README.md", "LICENSE"],
      maintainers: ["Ryan Winchester"],
      licenses: ["Apache 2.0"],
      links: %{"GitHub" => "https://github.com/sevenshores/elixir-uuid-utils"}
    ]
  end

  defp docs do
    [
      extras: ["README.md", "CHANGELOG.md"],
      main: "readme",
      source_ref: "v#{@version}"
    ]
  end
end<|MERGE_RESOLUTION|>--- conflicted
+++ resolved
@@ -45,16 +45,10 @@
   # List of dependencies.
   defp deps do
     [
-<<<<<<< HEAD
-      {:ex_doc, "~> 0.19", only: :dev},
-      {:earmark, "~> 1.2", only: :dev},
-      {:benchfella, "~> 0.3", only: :dev},
-      {:dialyxir, only: :dev}
-=======
       {:benchfella, "~> 0.3", only: :dev, runtime: false},
-      {:excoveralls, "~> 0.10", only: :test},
+      {:dialyxir, "~> 1.0", only: [:dev], runtime: false},
+      {:excoveralls, "~> 0.10", only: [:dev, :test], runtime: false},
       {:ex_doc, "~> 0.19", only: :dev, runtime: false}
->>>>>>> fdfee493
     ]
   end
 
