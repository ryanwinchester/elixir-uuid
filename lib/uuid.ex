--- conflicted
+++ resolved
@@ -4,9 +4,12 @@
   See [RFC 4122](http://www.ietf.org/rfc/rfc4122.txt).
   """
 
-<<<<<<< HEAD
+  use Bitwise, only_operators: true
+
+  alias UUID.Info
+
   @typedoc "One of representations of UUID."
-  @type t :: str | raw | hex | urn
+  @type t :: str | raw | hex | urn | slug
 
   @typedoc "String representation of UUID."
   @type str :: <<_ :: 288>>
@@ -19,6 +22,9 @@
 
   @typedoc "URN representation of UUID."
   @type urn :: <<_ :: 360>>
+
+  @typedoc "Slug representation of UUID."
+  @type slug :: String.t()
 
   @typedoc "Type of UUID representation."
   @type type :: :default | :raw | :hex | :urn
@@ -38,92 +44,7 @@
   @type namespace :: :dns | :url | :oid | :x500 | :nil | str
 
   @typedoc "Information about given UUID (see `info/1`)"
-  @type info :: [
-      uuid: str,
-      binary: raw,
-      type: type,
-      version: version,
-      variant: variant
-    ]
-
-  @nanosec_intervals_offset 122_192_928_000_000_000 # 15 Oct 1582 to 1 Jan 1970.
-  @nanosec_intervals_factor 10 # Microseconds to nanoseconds factor.
-
-  @variant10 2 # Variant, corresponds to variant 1 0 of RFC 4122.
-  @uuid_v1 1 # UUID v1 identifier.
-  @uuid_v3 3 # UUID v3 identifier.
-  @uuid_v4 4 # UUID v4 identifier.
-  @uuid_v5 5 # UUID v5 identifier.
-  @uuid_v6 6 # UUID v6 identifier.
-
-  @urn "urn:uuid:" # UUID URN prefix.
-
-  @doc """
-  Inspect a UUID and return tuple with `{:ok, result}`, where result is
-  information about its 128-bit binary content, type,
-  version and variant.
-
-  Timestamp portion is not checked to see if it's in the future, and therefore
-  not yet assignable. See "Validation mechanism" in section 3 of
-  [RFC 4122](http://www.ietf.org/rfc/rfc4122.txt).
-
-  Will return `{:error, message}` if the given string is not a UUID representation
-  in a format like:
-  * `"870df8e8-3107-4487-8316-81e089b8c2cf"`
-  * `"8ea1513df8a14dea9bea6b8f4b5b6e73"`
-  * `"urn:uuid:ef1b1a28-ee34-11e3-8813-14109ff1a304"`
-
-  ## Examples
-
-  ```elixir
-  iex> UUID.info("870df8e8-3107-4487-8316-81e089b8c2cf")
-  {:ok, [uuid: "870df8e8-3107-4487-8316-81e089b8c2cf",
-   binary: <<135, 13, 248, 232, 49, 7, 68, 135, 131, 22, 129, 224, 137, 184, 194, 207>>,
-   type: :default,
-   version: 4,
-   variant: :rfc4122]}
-
-  iex> UUID.info("8ea1513df8a14dea9bea6b8f4b5b6e73")
-  {:ok, [uuid: "8ea1513df8a14dea9bea6b8f4b5b6e73",
-   binary: <<142, 161, 81, 61, 248, 161, 77, 234, 155,
-              234, 107, 143, 75, 91, 110, 115>>,
-   type: :hex,
-   version: 4,
-   variant: :rfc4122]}
-
-  iex> UUID.info("urn:uuid:ef1b1a28-ee34-11e3-8813-14109ff1a304")
-  {:ok, [uuid: "urn:uuid:ef1b1a28-ee34-11e3-8813-14109ff1a304",
-   binary: <<239, 27, 26, 40, 238, 52, 17, 227, 136, 19, 20, 16, 159, 241, 163, 4>>,
-   type: :urn,
-   version: 1,
-   variant: :rfc4122]}
-
-  iex> UUID.info(<<39, 73, 196, 181, 29, 90, 74, 96, 157, 47, 171, 144, 84, 164, 155, 52>>)
-  {:ok, [uuid: <<39, 73, 196, 181, 29, 90, 74, 96, 157, 47, 171, 144, 84, 164, 155, 52>>,
-   binary: <<39, 73, 196, 181, 29, 90, 74, 96, 157, 47, 171, 144, 84, 164, 155, 52>>,
-   type: :raw,
-   version: 4,
-   variant: :rfc4122]}
-
-  iex> UUID.info("12345")
-  {:error, "Invalid argument; Not a valid UUID: 12345"}
-
-  ```
-
-  """
-  @spec info(str) :: {:ok, info} | {:error, any}
-  def info(uuid) do
-    try do
-      {:ok, UUID.info!(uuid)}
-    rescue
-      e in ArgumentError -> {:error, e.message}
-    end
-  end
-=======
-  use Bitwise, only_operators: true
-
-  alias UUID.Info
->>>>>>> fdfee493
+  @type info :: UUID.Info.t
 
   # 15 Oct 1582 to 1 Jan 1970.
   @nanosec_intervals_offset 122_192_928_000_000_000
@@ -143,26 +64,11 @@
   # UUID URN prefix.
   @urn "urn:uuid:"
 
+  @spec info(str) :: {:ok, info} | {:error, String.t}
   defdelegate info(uuid), to: Info, as: :new
 
-<<<<<<< HEAD
-  """
   @spec info!(str) :: info
-  def info!(<<uuid::binary>> = uuid_string) do
-    {type, <<uuid::128>>} = uuid_string_to_hex_pair(uuid)
-    <<_::48, version::4, _::12, v0::1, v1::1, v2::1, _::61>> = <<uuid::128>>
-    [uuid: uuid_string,
-     binary: <<uuid::128>>,
-     type: type,
-     version: version,
-     variant: variant(<<v0, v1, v2>>)]
-  end
-  def info!(_) do
-    raise ArgumentError, message: "Invalid argument; Expected: String"
-  end
-=======
   defdelegate info!(uuid), to: Info, as: :new!
->>>>>>> fdfee493
 
   @doc """
   Convert binary UUID data to a string.
@@ -409,19 +315,14 @@
 
   """
   @spec uuid4() :: str
+  @spec uuid4(type | :strong | :weak) :: t
   def uuid4(), do: uuid4(:default)
 
-<<<<<<< HEAD
-  @spec uuid4(type | :strong | :weak) :: t
-  def uuid4(:strong), do: uuid4(:default) # For backwards compatibility.
-  def uuid4(:weak),   do: uuid4(:default) # For backwards compatibility.
-=======
   # For backwards compatibility.
   def uuid4(:strong), do: uuid4(:default)
   # For backwards compatibility.
   def uuid4(:weak), do: uuid4(:default)
 
->>>>>>> fdfee493
   def uuid4(format) do
     <<u0::48, _::4, u1::12, _::2, u2::62>> = :crypto.strong_rand_bytes(16)
 
@@ -533,6 +434,9 @@
       "HrDSmab8ZnqR4SKw4LN-UA"
 
   """
+  @spec uuid6() :: str
+  @spec uuid6(:random_bytes | :mac_address) :: str
+  @spec uuid6(:random_bytes | :mac_address, type) :: t
   def uuid6(node_type \\ :random_bytes, format \\ :default)
       when node_type in [:mac_address, :random_bytes] do
     uuid6(uuid1_clockseq(), uuid6_node(node_type), format)
@@ -680,7 +584,7 @@
   """
   def uuid1_to_uuid6(uuid1) do
     {format, ub1} = uuid_string_to_hex_pair(uuid1)
-    
+
     <<time_low::32, time_mid::16, @uuid_v1::4, time_hi::12, rest::binary>> = ub1
     <<time_low1::20, time_low2::12>> = <<time_low::32>>
 
@@ -706,7 +610,7 @@
   """
   def uuid6_to_uuid1(uuid6) do
     {format, ub6} = uuid_string_to_hex_pair(uuid6)
-    
+
     <<time_hi::12, time_mid::16, time_low1::20, @uuid_v6::4, time_low2::12,
       rest::binary>> = ub6
     <<time_low::32>> = <<time_low1::20, time_low2::12>>
@@ -859,10 +763,7 @@
   defp uuid6_node(:mac_address) do
     uuid1_node()
   end
-<<<<<<< HEAD
-=======
-
->>>>>>> fdfee493
+
   defp uuid6_node(:random_bytes) do
     :crypto.strong_rand_bytes(6)
   end
@@ -886,28 +787,6 @@
     <<time_low::32, time_mid::16, version::4, time_hi::12, @variant10::2, clock_seq_hi::6,
       clock_seq_low::8, node::48>>
   end
-<<<<<<< HEAD
-  defp variant(<<0, _v::2-binary>>) do
-    :reserved_ncs
-  end
-  defp variant(_) do
-    raise ArgumentError, message: "Invalid argument; Not valid variant bits"
-  end
-
-  defp hex_str_to_binary(<< a1, a2, a3, a4, a5, a6, a7, a8,
-                            b1, b2, b3, b4,
-                            c1, c2, c3, c4,
-                            d1, d2, d3, d4,
-                            e1, e2, e3, e4, e5, e6, e7, e8, e9, e10, e11, e12 >>) do
-    << d(a1)::4, d(a2)::4, d(a3)::4, d(a4)::4,
-        d(a5)::4, d(a6)::4, d(a7)::4, d(a8)::4,
-        d(b1)::4, d(b2)::4, d(b3)::4, d(b4)::4,
-        d(c1)::4, d(c2)::4, d(c3)::4, d(c4)::4,
-        d(d1)::4, d(d2)::4, d(d3)::4, d(d4)::4,
-        d(e1)::4, d(e2)::4, d(e3)::4, d(e4)::4,
-        d(e5)::4, d(e6)::4, d(e7)::4, d(e8)::4,
-        d(e9)::4, d(e10)::4, d(e11)::4, d(e12)::4 >>
-=======
 
   defp hex_str_to_binary(
          <<a1, a2, a3, a4, a5, a6, a7, a8, b1, b2, b3, b4, c1, c2, c3, c4, d1, d2, d3, d4, e1, e2,
@@ -917,7 +796,6 @@
       d(b2)::4, d(b3)::4, d(b4)::4, d(c1)::4, d(c2)::4, d(c3)::4, d(c4)::4, d(d1)::4, d(d2)::4,
       d(d3)::4, d(d4)::4, d(e1)::4, d(e2)::4, d(e3)::4, d(e4)::4, d(e5)::4, d(e6)::4, d(e7)::4,
       d(e8)::4, d(e9)::4, d(e10)::4, d(e11)::4, d(e12)::4>>
->>>>>>> fdfee493
   end
 
   @compile {:inline, d: 1}
